--- conflicted
+++ resolved
@@ -8,18 +8,12 @@
 
 
 # Create the SQLAlchemy async engine using the configured database URL.
-<<<<<<< HEAD
-# ``echo`` is controlled by ``settings.debug`` for optional SQL logging but
-# safely falls back to ``False`` when the attribute is missing.
-engine = create_async_engine(
-    str(settings.database_url),
-    echo=getattr(settings, "debug", False),
-=======
-# Some older images may not define a ``debug`` attribute on ``settings``;
-# ``getattr`` provides a safe default in those cases.
+# `echo` is controlled by `settings.debug` for optional SQL logging but
+# safely falls back to `False` when the attribute is missing.
+# Some older images may not define a `debug` attribute on `settings`;
+# `getattr` provides a safe default in those cases.
 engine = create_async_engine(
     str(settings.database_url), echo=getattr(settings, "debug", False)
->>>>>>> 77ed14ab
 )
 
 # Factory for new AsyncSession objects.
@@ -31,6 +25,6 @@
 
 
 async def async_session() -> AsyncGenerator[AsyncSession, None]:
-    """Yield a new ``AsyncSession`` instance."""
+    """Yield a new `AsyncSession` instance."""
     async with AsyncSessionLocal() as session:
         yield session