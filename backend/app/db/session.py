--- conflicted
+++ resolved
@@ -6,35 +6,7 @@
 
 from app.core.config import settings
 
-
-# Create the SQLAlchemy async engine using the configured database URL.
-<<<<<<< HEAD
-engine = create_async_engine(str(settings.database_url), echo=settings.debug)
-=======
-# `echo` is controlled by `settings.debug` for optional SQL logging but
-# safely falls back to `False` when the attribute is missing.
-# Some older images may not define a `debug` attribute on `settings`;
-# `getattr` provides a safe default in those cases.
-engine = create_async_engine(
-    str(settings.database_url), echo=getattr(settings, "debug", False)
-)
->>>>>>> d8a6b4e3
-
-# Factory for new AsyncSession objects.
-AsyncSessionLocal = async_sessionmaker(engine, expire_on_commit=False)
-
-# Alias maintained for backwards compatibility with modules that expect
-# `SessionLocal`.
-SessionLocal = AsyncSessionLocal
-
-
-async def async_session() -> AsyncGenerator[AsyncSession, None]:
-<<<<<<< HEAD
-    """Yield a new ``AsyncSession`` instance."""
-    async with AsyncSessionLocal() as session:
-        yield session
-=======
-    """Yield a new `AsyncSession` instance."""
-    async with AsyncSessionLocal() as session:
-        yield session
->>>>>>> d8a6b4e3
+engine = create_async_engine(settings.database_url, echo=settings.debug)
+AsyncSessionLocal = sessionmaker(
+    autocommit=False, autoflush=False, bind=engine, class_=AsyncSession
+)